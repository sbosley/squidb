--- conflicted
+++ resolved
@@ -71,111 +71,6 @@
         this.modelSpec = modelSpec;
         this.pluginEnv = pluginEnv;
         this.utils = utils;
-<<<<<<< HEAD
-        this.sourceElementName = new DeclaredTypeName(modelSpecElement.getQualifiedName().toString());
-        this.modelSpec = modelSpecElement.getAnnotation(modelSpecClass);
-        generatedClassName = new DeclaredTypeName(sourceElementName.getPackageName(), getGeneratedClassName());
-        initModelMethods();
-        initInterfaces();
-    }
-
-    protected abstract String getGeneratedClassName();
-
-    private void initModelMethods() {
-        List<? extends Element> enclosedElements = modelSpecElement.getEnclosedElements();
-        for (Element e : enclosedElements) {
-            if (e instanceof ExecutableElement) {
-                checkExecutableElement((ExecutableElement) e);
-            }
-        }
-    }
-
-    private void checkExecutableElement(ExecutableElement e) {
-        Set<Modifier> modifiers = e.getModifiers();
-        if (e.getKind() == ElementKind.CONSTRUCTOR) {
-            // Don't copy constructors
-            return;
-        }
-        if (!modifiers.contains(Modifier.STATIC)) {
-            utils.getMessager().printMessage(Kind.WARNING,
-                    "Model spec objects should never be instantiated, so non-static methods are meaningless. " +
-                            "Did you mean to make this a static method?", e);
-            return;
-        }
-        ModelMethod methodAnnotation = e.getAnnotation(ModelMethod.class);
-        // Private static methods may be unannotated if they are called by a public annotated method.
-        // Don't assume error if method is private
-        if (methodAnnotation == null) {
-            if (modifiers.contains(Modifier.PUBLIC)) {
-                staticModelMethods.add(e);
-            } else if (!modifiers.contains(Modifier.PRIVATE)) {
-                utils.getMessager().printMessage(Kind.WARNING,
-                        "This method will not be added to the model definition. " +
-                                "Did you mean to annotate this method with @ModelMethod?", e);
-            }
-        } else {
-            List<? extends VariableElement> params = e.getParameters();
-            if (params.size() == 0) {
-                utils.getMessager().printMessage(Kind.ERROR,
-                        "@ModelMethod methods must have an abstract model as their first argument", e);
-            } else {
-                VariableElement firstParam = params.get(0);
-                TypeMirror paramType = firstParam.asType();
-                if (!checkFirstArgType(paramType)) {
-                    utils.getMessager().printMessage(Kind.ERROR,
-                            "@ModelMethod methods must have an abstract model as their first argument", e);
-                } else {
-                    modelMethods.add(e);
-                }
-            }
-        }
-    }
-
-    protected void initInterfaces() {
-        List<DeclaredTypeName> typeNames = utils.getTypeNamesFromAnnotationValue(
-                utils.getAnnotationValue(modelSpecElement, Implements.class, "interfaceClasses"));
-        if (!AptUtils.isEmpty(typeNames)) {
-            interfaces.addAll(typeNames);
-        }
-
-        AnnotationValue value = utils.getAnnotationValue(modelSpecElement, Implements.class, "interfaceDefinitions");
-        List<AnnotationMirror> interfaceSpecs = utils.getValuesFromAnnotationValue(value,
-                AnnotationMirror.class);
-
-        for (AnnotationMirror spec : interfaceSpecs) {
-            AnnotationValue interfaceClassValue = utils.getAnnotationValueFromMirror(spec, "interfaceClass");
-            List<DeclaredTypeName> interfaceClassList = utils.getTypeNamesFromAnnotationValue(interfaceClassValue);
-            if (!AptUtils.isEmpty(interfaceClassList)) {
-                DeclaredTypeName interfaceClass = interfaceClassList.get(0);
-
-                AnnotationValue interfaceTypeArgsValue = utils.getAnnotationValueFromMirror(spec, "interfaceTypeArgs");
-                List<DeclaredTypeName> typeArgs = utils.getTypeNamesFromAnnotationValue(interfaceTypeArgsValue);
-                if (AptUtils.isEmpty(typeArgs)) {
-                    List<String> typeArgNames = utils.getValuesFromAnnotationValue(
-                            utils.getAnnotationValueFromMirror(spec, "interfaceTypeArgNames"), String.class);
-                    for (String typeArgName : typeArgNames) {
-                        typeArgs.add(new DeclaredTypeName(typeArgName));
-                    }
-                }
-                interfaceClass.setTypeArgs(typeArgs);
-                interfaces.add(interfaceClass);
-            }
-        }
-    }
-
-    private boolean checkFirstArgType(TypeMirror type) {
-        if (type instanceof ErrorType) {
-            return true;
-        }
-        if (!(type instanceof DeclaredType)) {
-            return false;
-        }
-
-        DeclaredTypeName typeName = (DeclaredTypeName) utils.getTypeNameFromTypeMirror(type);
-
-        return typeName.equals(generatedClassName) || typeName.equals(TypeConstants.ABSTRACT_MODEL);
-=======
->>>>>>> e0baf233
     }
 
     public final void writeJava(Filer filer) throws IOException {
