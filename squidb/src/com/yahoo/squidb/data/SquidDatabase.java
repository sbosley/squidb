/*
 * Copyright 2015, Yahoo Inc.
 * Copyrights licensed under the Apache 2.0 License.
 * See the accompanying LICENSE file for terms.
 */
package com.yahoo.squidb.data;

import com.yahoo.squidb.Beta;
import com.yahoo.squidb.sql.CompiledStatement;
import com.yahoo.squidb.sql.Criterion;
import com.yahoo.squidb.sql.Delete;
import com.yahoo.squidb.sql.Field;
import com.yahoo.squidb.sql.Index;
import com.yahoo.squidb.sql.Insert;
import com.yahoo.squidb.sql.Property;
import com.yahoo.squidb.sql.Property.PropertyVisitor;
import com.yahoo.squidb.sql.Query;
import com.yahoo.squidb.sql.SqlStatement;
import com.yahoo.squidb.sql.SqlTable;
import com.yahoo.squidb.sql.SqlUtils;
import com.yahoo.squidb.sql.Table;
import com.yahoo.squidb.sql.TableStatement;
import com.yahoo.squidb.sql.Update;
import com.yahoo.squidb.sql.View;
import com.yahoo.squidb.sql.VirtualTable;
import com.yahoo.squidb.utility.Logger;
import com.yahoo.squidb.utility.SquidUtilities;
import com.yahoo.squidb.utility.VersionCode;

import java.util.ArrayList;
import java.util.Collection;
import java.util.Deque;
import java.util.HashMap;
import java.util.HashSet;
import java.util.LinkedList;
import java.util.List;
import java.util.Map;
import java.util.Set;
import java.util.concurrent.locks.ReentrantReadWriteLock;

/**
 * SquidDatabase is a database abstraction which wraps a SQLite database.
 * <p>
 * Use this class to control the lifecycle of your database where you would normally use a
 * {@link android.database.sqlite.SQLiteOpenHelper}. The first call to a read or write operation will open the database.
 * You can close it again using {@link #close()}. For information about writing migrations or pre-populating a new
 * database see the {@link #onUpgrade(ISQLiteDatabase, int, int)} and
 * {@link #onTablesCreated(ISQLiteDatabase)} hooks.
 * <p>
 * SquidDatabase provides typesafe reads and writes using model classes. For example, rather than using rawQuery to
 * get a Cursor, use {@link #query(Class, Query)}.
 * <p>
 * By convention, methods beginning with "try" (e.g. {@link #tryCreateTable(Table) tryCreateTable}) return true
 * if the operation succeeded and false if it failed for any reason. If it fails, there will also be a call to
 * {@link #onError(String, Throwable) onError}.
 * <p>
 *
 * As a convenience, when calling the {@link #query(Class, Query) query} and {@link #fetchByQuery(Class, Query)
 * fetchByQuery} methods, if the <code>query</code> argument does not have a FROM clause, the table or view to select
 * from will be inferred from the provided <code>modelClass</code> argument (if possible). This allows for invocations
 * where {@link Query#from(com.yahoo.squidb.sql.SqlTable) Query.from} is never explicitly called:
 *
 * <pre>
 * SquidCursor&lt;Person&gt; cursor =
 *         db.query(Person.class, Query.select().orderBy(Person.NAME.asc()));
 * </pre>
 *
 * By convention, the <code>fetch...</code> methods return a single model instance corresponding to the first record
 * found, or null if no records are found for that particular form of fetch.
 * <p>
 * When implementing your own database access methods in your SquidDatabase subclass, you should use
 * {@link #acquireExclusiveLock()} or {@link #acquireNonExclusiveLock()} to indicate your intent to access the database
 * connection. The non-exclusive lock simply indicates your intent to use the database, and prevents other threads
 * from e.g. closing the database while you are still using it. The exclusive lock prevents any other threads from
 * accessing the database, so should only be used when you want to ensure that your thread is the only one using the
 * database connection -- it should be used sparingly, if at all. The non-exclusive lock is sufficient for all basic
 * read/write use cases. See {@link #getDatabase()}.
 */
public abstract class SquidDatabase {

    /**
     * @return the database name
     */
    public abstract String getName();

    /**
     * @return the database version
     */
    protected abstract int getVersion();

    /**
     * @return all {@link Table Tables} and {@link VirtualTable VirtualTables} and that should be created when the
     * database is created
     */
    protected abstract Table[] getTables();

    /**
     * @return all {@link View Views} that should be created when the database is created. Views will be created after
     * all Tables have been created.
     */
    protected View[] getViews() {
        return null;
    }

    /**
     * @return all {@link Index Indexes} that should be created when the database is created. Indexes will be created
     * after Tables and Views have been created.
     */
    protected Index[] getIndexes() {
        return null;
    }

    /**
     * Called after the database has been created. At this time, all {@link Table Tables} and {@link
     * VirtualTable VirtualTables} returned from {@link #getTables()}, all {@link View Views} from {@link #getViews()},
     * and all {@link Index Indexes} from {@link #getIndexes()} will have been created. Any additional database setup
     * should be done here, e.g. creating other views, indexes, triggers, or inserting data.
     *
     * @param db the {@link ISQLiteDatabase} being created
     */
    protected void onTablesCreated(ISQLiteDatabase db) {
    }

    /**
     * Called when the database should be upgraded from one version to another. The most common pattern to use is a
     * fall-through switch statement with calls to the tryAdd/Create/Drop methods:
     *
     * <pre>
     * switch(oldVersion) {
     * boolean result = true;
     * case 1:
     *     result &amp;= tryAddColumn(MyModel.NEW_COL_1);
     * case 2:
     *     result &amp;= tryCreateTable(MyNewModel.TABLE);
     * }
     * return result;
     * </pre>
     *
     * If this method returns false or throws an exception, a call to
     * {@link #onMigrationFailed(MigrationFailedException)} is triggered. The default implementation of
     * onMigrationFailed rethrows the exception. It is highly recommended that you override onMigrationFailed to handle
     * errors, for example by calling {@link #recreate()} to delete all data in the database and start from scratch.
     * More sophisticated recovery logic would require a different means of opening the database file.
     *
     * @param db the {@link ISQLiteDatabase} being upgraded
     * @param oldVersion the current database version
     * @param newVersion the database version being upgraded to
     * @return true if the upgrade was handled successfully, false otherwise
     * @see #onMigrationFailed(MigrationFailedException)
     */
    protected abstract boolean onUpgrade(ISQLiteDatabase db, int oldVersion, int newVersion);

    /**
     * Called when the database should be downgraded from one version to another. If this method returns false or throws
     * an exception, a call to {@link #onMigrationFailed(MigrationFailedException)} is triggered. The default
     * implementation of onMigrationFailed rethrows the exception. It is highly recommended that you override
     * onMigrationFailed to handle errors, for example by calling {@link #recreate()} to delete all data in the
     * database and start from scratch. More sophisticated recovery logic would require a different means of opening
     * the database file.
     *
     * @param db the {@link ISQLiteDatabase} being upgraded
     * @param oldVersion the current database version
     * @param newVersion the database version being downgraded to
     * @return true if the downgrade was handled successfully, false otherwise. The default implementation returns true.
     * @see #onMigrationFailed(MigrationFailedException)
     */
    protected boolean onDowngrade(ISQLiteDatabase db, int oldVersion, int newVersion) {
        return true;
    }

    /**
     * Called to notify of a failure in {@link #onUpgrade(ISQLiteDatabase, int, int) onUpgrade()} or
     * {@link #onDowngrade(ISQLiteDatabase, int, int) onDowngrade()}, either because it returned false or because
     * an unexpected exception occurred.
     * <p>
     * The default implementation of this method rethrows the MigrationFailedException parameter. Subclasses can take
     * drastic corrective action here, e.g. recreating the database with {@link #recreate()}. If instead of calling
     * recreate() you choose to take other corrective action, you should finish by calling
     * {@link ISQLiteDatabase#setVersion(int)} to reflect that you were able to recover and complete the migration
     * successfully.
     * <p>
     * Calling {@link #getDatabase()} or any other DB access method from within this hook is generally unsafe, as the
     * database is not open when this hook is called, and attempting to reopen it without correcting the problem may
     * result in recursion, unless you specifically write your {@link #onUpgrade(ISQLiteDatabase, int, int)}
     * or {@link #onDowngrade(ISQLiteDatabase, int, int)} logic to handle such cases. ({@link #recreate()} is
     * still safe however). You also should not suppress this exception without taking any action. If this method
     * exits without throwing but the database is not open, another exception will be thrown that is likely to cause
     * a crash.
     * <p>
     * Failures to open the database not caused by an error in the migration flow are handled by
     * the {@link #onDatabaseOpenFailed(RuntimeException, int)} hook.
     *
     * @param failure details about the upgrade or downgrade that failed
     */
    protected void onMigrationFailed(MigrationFailedException failure) {
        throw failure;
    }

    /**
     * Called if the database has failed to open for any reason. Migration failures should be handled by the
     * {@link #onMigrationFailed(MigrationFailedException)} hook, but if you do not override that method, migration
     * failures will be forwarded to this hook instead. Non-migration failures that trigger this hook should be rare:
     * the result of programming errors, disk I/O failures, or corrupt databases. The default implementation of this
     * hook rethrows the exception, which will likely cause a crash. If you want to implement more sophisticated
     * failure handling, reasonable actions might be one or both of the following:
     * <ul>
     * <li>Call {@link #getDatabase()} to attempt reopening the database. This is a recursive operation, so it will
     * increment the retryCount argument if opening fails again. You shouldn't let the retry count grow infinitely,
     * lest you risk stack overflows.</li>
     * <li>Call {@link #recreate()} to delete the database file and recreate an empty one</li>
     * </ul>
     *
     * @param openFailureCount the number times this hook has been called, if you've called getDatabase() recursively.
     * The value will be 1 the first time this hook is called, 2 the second time, and so on.
     * @param failure the exception that caused opening the database to fail
     */
    @Beta
    protected void onDatabaseOpenFailed(RuntimeException failure, int openFailureCount) {
        throw failure;
    }

    /**
     * Called when the database connection is being configured, to enable features such as write-ahead logging or
     * foreign key support.
     *
     * This method may be called at different points in the database lifecycle depending on the environment. When using
     * a custom SQLite build with the squidb-sqlite-bindings project, or when running on Android API &gt;= 16, it is
     * called before {@link #onTablesCreated(ISQLiteDatabase) onTablesCreated},
     * {@link #onUpgrade(ISQLiteDatabase, int, int) onUpgrade},
     * {@link #onDowngrade(ISQLiteDatabase, int, int) onDowngrade},
     * and {@link #onOpen(ISQLiteDatabase) onOpen}. If it is running on stock Android SQLite and API &lt; 16, it
     * is called immediately before onOpen but after the other callbacks. The discrepancy is because onConfigure was
     * only introduced as a callback in API 16, but the ordering should not matter much for most use cases.
     * <p>
     *
     * This method should only call methods that configure the parameters of the database connection, such as
     * {@link ISQLiteDatabase#enableWriteAheadLogging}, {@link ISQLiteDatabase#setForeignKeyConstraintsEnabled},
     * {@link ISQLiteDatabase#setMaximumSize}, or executing PRAGMA statements.
     *
     * @param db the {@link ISQLiteDatabase} being configured
     */
    protected void onConfigure(ISQLiteDatabase db) {
    }

    /**
     * Called when the database has been opened. This method is called after the database connection has been
     * configured and after the database schema has been created, upgraded, or downgraded as necessary.
     *
     * @param db the {@link ISQLiteDatabase} being opened
     */
    protected void onOpen(ISQLiteDatabase db) {
    }

    /**
     * Called when an error occurs. This is primarily for clients to log notable errors, not for taking corrective
     * action on them. The default implementation prints a warning log.
     *
     * @param message an error message
     * @param error the error that was encountered
     */
    protected void onError(String message, Throwable error) {
        Logger.e(Logger.LOG_TAG, getClass().getSimpleName() + " -- " + message, error);
    }

    // --- internal implementation

    private static final int STRING_BUILDER_INITIAL_CAPACITY = 128;

    private SquidDatabase attachedTo = null;
    private final ReentrantReadWriteLock readWriteLock = new ReentrantReadWriteLock();
    private final Object databaseInstanceLock = new Object();

    /**
     * SQLiteOpenHelperWrapper that takes care of database operations
     */
    private ISQLiteOpenHelper helper = null;

    /**
     * Internal pointer to open database. Hides the fact that there is a database and a wrapper by making a single
     * monolithic interface
     */
    private ISQLiteDatabase database = null;

    /**
     * Cached version code
     */
    private VersionCode sqliteVersion = null;

    /**
     * Map of class objects to corresponding tables
     */
    private Map<Class<? extends AbstractModel>, SqlTable<?>> tableMap
            = new HashMap<Class<? extends AbstractModel>, SqlTable<?>>();

    private boolean isInMigration = false;
    private boolean isInMigrationFailedHook = false;
    private int databaseOpenFailedRetryCount = 0;

    /**
     * Create a new SquidDatabase
     */
    public SquidDatabase() {
        registerTableModels(getTables());
        registerTableModels(getViews());
    }

    private <T extends SqlTable<?>> void registerTableModels(T[] tables) {
        if (tables != null) {
            for (SqlTable<?> table : tables) {
                if (table.getModelClass() != null && !tableMap.containsKey(table.getModelClass())) {
                    tableMap.put(table.getModelClass(), table);
                }
            }
        }
    }

    private synchronized ISQLiteOpenHelper getOpenHelper() {
        if (helper == null) {
            helper = createOpenHelper(getName(), new OpenHelperDelegate(), getVersion());
        }
        return helper;
    }

    /**
     * Subclasses of SquidDatabase override this method to create an {@link ISQLiteOpenHelper} suitable for the current
     * platform. For example, if the library is being used only on Android, you can simply return a new
     * AndroidOpenHelper instance. If on the other hand the library is being used on Android and iOS via j2objc,
     * you will need to define logic for instantiating the appropriate open helper -- AndroidOpenHelper from the
     * squidb-android module when on Android, or IOSOpenHelper from the squidb-ios module when on iOS.
     *
     * @param databaseName the name of the database being created/opened
     * @param delegate a delegate object for database lifecycle callbacks
     * @param version the current database version
     * @return an object suitable for the current platform that implements the {@link ISQLiteOpenHelper} interface
     */
    protected abstract ISQLiteOpenHelper createOpenHelper(String databaseName,
            OpenHelperDelegate delegate, int version);

    /**
     * @return the path to the underlying database file.
     */
    public String getDatabasePath() {
        return getOpenHelper().getDatabasePath();
    }

    /**
     * Return the {@link SqlTable} corresponding to the specified model type
     *
     * @param modelClass the model class
     * @return the corresponding data source for the model. May be a table, view, or subquery
     * @throws UnsupportedOperationException if the model class is unknown to this database
     */
    protected final SqlTable<?> getSqlTable(Class<? extends AbstractModel> modelClass) {
        Class<?> type = modelClass;
        SqlTable<?> table;
        //noinspection SuspiciousMethodCalls
        while ((table = tableMap.get(type)) == null && type != AbstractModel.class && type != Object.class) {
            type = type.getSuperclass();
        }
        if (table != null) {
            return table;
        }
        throw new UnsupportedOperationException("Unknown model class " + modelClass);
    }

    /**
     * Return the {@link Table} corresponding to the specified TableModel class
     *
     * @param modelClass the model class
     * @return the corresponding table for the model
     * @throws UnsupportedOperationException if the model class is unknown to this database
     */
    protected final Table getTable(Class<? extends TableModel> modelClass) {
        return (Table) getSqlTable(modelClass);
    }

    /**
     * Gets the underlying SQLiteDatabaseWrapper instance. Most users should not need to call this. If you call this
     * from your SquidDatabase subclass with the intention of executing SQL, you should wrap the calls with a lock,
     * probably the non-exclusive one:
     *
     * <pre>
     * public void execSql(String sql) {
     *     acquireNonExclusiveLock();
     *     try {
     *         getDatabase().execSQL(sql);
     *     } finally {
     *         releaseNonExclusiveLock();
     *     }
     * }
     * </pre>
     *
     * You only need to acquire the exclusive lock if you truly need exclusive access to the database connection.
     *
     * @return the underlying {@link ISQLiteDatabase}, which will be opened if it is not yet opened
     * @see #acquireExclusiveLock()
     * @see #acquireNonExclusiveLock()
     */
    protected final ISQLiteDatabase getDatabase() {
        // If we get here, we should already have the non-exclusive lock
        synchronized (databaseInstanceLock) {
            if (database == null) {
                openForWritingLocked();
            }
            return database;
        }
    }

    private void openForWritingLocked() {
<<<<<<< HEAD
=======
        if (helper == null) {
            helper = getOpenHelper(context, getName(), new OpenHelperDelegate(), getVersion());
        }

        boolean areDataChangedNotificationsEnabled = areDataChangedNotificationsEnabled();
        setDataChangedNotificationsEnabled(false);
>>>>>>> 39eb2c8b
        try {
            try {
                ISQLiteDatabase db = getOpenHelper().openForWriting();
                setDatabase(db);
            } catch (RecreateDuringMigrationException recreate) {
                recreateLocked();
            } catch (MigrationFailedException fail) {
                onError(fail.getMessage(), fail);
                isInMigrationFailedHook = true;
                try {
                    // We don't want to be holding on to an invalid DB instance here
                    if (!isOpen()) {
                        closeLocked();
                    }
                    onMigrationFailed(fail);
                } finally {
                    isInMigrationFailedHook = false;
                }
            }
            if (!isOpen()) {
                closeLocked();
                throw new RuntimeException("Failed to open database");
            }
        } catch (RuntimeException e) {
            onError("Failed to open database: " + getName(), e);

            // If any runtime exception occurs, make sure we aren't holding on to a partially open DB instance.
            // It would be invalid if the exception were suppressed accidentally
            closeLocked();

            int retryCount = ++databaseOpenFailedRetryCount;
            try {
                onDatabaseOpenFailed(e, retryCount);
                // If this hook exits cleanly but the db still isn't open, the user probably did something bad in
                // the hook, so we should clean up and rethrow
                if (!isOpen()) {
                    closeLocked();
                    throw e;
                }
            } finally {
                databaseOpenFailedRetryCount = 0;
            }
        } finally {
            setDataChangedNotificationsEnabled(areDataChangedNotificationsEnabled);
        }
    }

    /**
     * Attaches another database to this database using the SQLite ATTACH command. This locks the other database
     * exclusively; you must call {@link #detachDatabase(SquidDatabase)} when you are done, otherwise the attached
     * database will not be unlocked.
     * <p>
     * This method will throw an exception if either database is already attached to another database, or if either
     * database has an open transaction on the current thread.
     * <p>
     * Note that Android disables write-ahead logging when attaching a database. On Jelly Bean (API 16) and later, if
     * this database has write-ahead logging enabled and it has any open transactions on other threads, this
     * method <b>will block</b> until those transactions complete before attaching the database.
     *
     * @param other the database to attach to this one
     * @return the alias used to attach the database. This can be used to qualify tables using
     * {@link Table#qualifiedFromDatabase(String)}. If the attach command fails for any reason not mentioned above,
     * null is returned.
     * @throws IllegalStateException if this database is already attached to another database
     * @throws IllegalArgumentException if the other database is already attached to another database
     * @throws IllegalStateException if either database has an open transaction on the current thread
     */
    @Beta
    public final String attachDatabase(SquidDatabase other) {
        if (attachedTo != null) {
            throw new IllegalStateException("Can't attach a database to a database that is itself attached");
        }
        if (inTransaction()) {
            throw new IllegalStateException("Can't attach a database while in a transaction on the current thread");
        }

        // Some platforms need to wait for transactions to finish,
        // so we acquire an exclusive lock before attaching
        acquireExclusiveLock();
        try {
            return other.attachTo(this);
        } finally {
            releaseExclusiveLock();
        }
    }

    /**
     * Detaches a database previously attached with {@link #attachDatabase(SquidDatabase)}
     *
     * @return true if the other database was successfully detached
     */
    @Beta
    public final boolean detachDatabase(SquidDatabase other) {
        if (other.attachedTo != this) {
            throw new IllegalArgumentException("Database " + other.getName() + " is not attached to " + getName());
        }

        return other.detachFrom(this);
    }

    private String attachTo(SquidDatabase attachTo) {
        if (attachedTo != null) {
            throw new IllegalArgumentException(
                    "Database " + getName() + " is already attached to " + attachedTo.getName());
        }
        if (inTransaction()) {
            throw new IllegalStateException(
                    "Cannot attach database " + getName() + " to " + attachTo.getName() + " -- " + getName()
                            + " is in a transaction on the calling thread");
        }

        acquireExclusiveLock();

        String attachedAs = getAttachedName();
        if (!attachTo.tryExecSql("ATTACH '" + getDatabasePath() + "' AS '" + attachedAs + "'")) {
            releaseExclusiveLock(); // Failed
            return null;
        } else {
            attachedTo = attachTo;
            return attachedAs;
        }
    }

    private boolean detachFrom(SquidDatabase detachFrom) {
        if (detachFrom.tryExecSql("DETACH '" + getAttachedName() + "'")) {
            attachedTo = null;
            releaseExclusiveLock();
            return true;
        }
        return false;
    }

    private String getAttachedName() {
        return getName().replace('.', '_');
    }

    /**
     * @return true if a connection to the {@link ISQLiteDatabase} is open, false otherwise
     */
    public final boolean isOpen() {
        synchronized (databaseInstanceLock) {
            return database != null && database.isOpen();
        }
    }

    /**
     * Close the database if it has been opened previously. This method acquires the exclusive lock before closing the
     * db -- it will block if other threads are in transactions. This method will throw an exception if called from
     * within a transaction.
     * <p>
     * It is not safe to call this method from within any of the database open or migration hooks (e.g.
     * {@link #onUpgrade(ISQLiteDatabase, int, int)}, {@link #onOpen(ISQLiteDatabase)},
     * {@link #onMigrationFailed(MigrationFailedException)}), etc.
     * <p>
     * WARNING: Any open database resources (e.g. cursors) will be invalid after calling this method. Do not call this
     * method if any open cursors may be in use.
     */
    public final void close() {
        acquireExclusiveLock();
        try {
            closeLocked();
        } finally {
            releaseExclusiveLock();
        }
    }

    /**
     * Clear all data in the database. This method acquires the exclusive lock before closing the db -- it will block
     * if other threads are in transactions. This method will throw an exception if called from within a transaction.
     * <p>
     * It is not safe to call this method from within any of the database open or migration hooks (e.g.
     * {@link #onUpgrade(ISQLiteDatabase, int, int)}, {@link #onOpen(ISQLiteDatabase)},
     * {@link #onMigrationFailed(MigrationFailedException)}), etc.
     * <p>
     * WARNING: Any open database resources (e.g. cursors) will be invalid after calling this method. Do not call this
     * method if any open cursors may be in use. The existing database file will be deleted and all data will be lost.
     */
    public final void clear() {
        acquireExclusiveLock();
        try {
            closeAndDeleteLocked();
        } finally {
            releaseExclusiveLock();
        }
    }

    /**
     * Clears the database and recreates an empty version of it. This method acquires the exclusive lock before closing
     * the db -- it will block if other threads are in transactions. This method will throw an exception if called from
     * within a transaction.
     * <p>
     * If called from within the {@link #onUpgrade(ISQLiteDatabase, int, int)} or
     * {@link #onDowngrade(ISQLiteDatabase, int, int)} hooks, this method will abort the remainder of the
     * migration and simply clear the database. This method is also safe to call from within
     * {@link #onMigrationFailed(MigrationFailedException)}
     * <p>
     * WARNING: Any open database resources (e.g. cursors) will be invalid after calling this method. Do not call this
     * method if any open cursors may be in use. The existing database file will be deleted and all data will be lost,
     * with a new empty database taking its place.
     *
     * @see #clear()
     */
    public final void recreate() {
        if (isInMigration) {
            throw new RecreateDuringMigrationException();
        } else if (isInMigrationFailedHook || databaseOpenFailedRetryCount > 0) {
            recreateLocked(); // Safe to call here, necessary locks are already held in this case
        } else {
            acquireExclusiveLock();
            try {
                recreateLocked();
            } finally {
                releaseExclusiveLock();
            }
        }
    }

    private void recreateLocked() {
        synchronized (databaseInstanceLock) {
            closeAndDeleteLocked();
            getDatabase();
        }
    }

    private void closeLocked() {
        synchronized (databaseInstanceLock) {
            closeAndDeleteInternal(false);
        }
    }

    private void closeAndDeleteLocked() {
        synchronized (databaseInstanceLock) {
            closeAndDeleteInternal(true);
        }
    }

    private void closeAndDeleteInternal(boolean deleteAfterClose) {
        if (isOpen()) {
            database.close();
        }
        setDatabase(null);
        if (deleteAfterClose) {
            getOpenHelper().deleteDatabase();
        }
        helper = null;
    }

    /**
     * @return a human-readable database name for debugging
     */
    @Override
    public String toString() {
        return "DB:" + getName();
    }

    // --- database wrapper

    /**
     * Execute a raw SQLite query. This method takes an Object[] for the arguments because Android's default behavior
     * of binding all arguments as strings can have unexpected bugs, particularly when working with functions. For
     * example:
     *
     * <pre>
     * select * from t where _id = '1'; // Returns the first row
     * select * from t where abs(_id) = '1'; // Always returns empty set
     * </pre>
     *
     * To eliminate this class of bugs, we bind all arguments as their native types, not as strings. Any object in the
     * array that is not a basic type (Number, String, Boolean, etc.) will be converted to a sanitized string before
     * binding.
     *
     * @param sql a sql statement
     * @param sqlArgs arguments to bind to the sql statement
     * @return a {@link ICursor} containing results of the query
     */
    public ICursor rawQuery(String sql, Object[] sqlArgs) {
        acquireNonExclusiveLock();
        try {
            return getDatabase().rawQuery(sql, sqlArgs);
        } finally {
            releaseNonExclusiveLock();
        }
    }

    /**
<<<<<<< HEAD
     * Execute a statement that returns a 1x1 String result. If you know your result set will only have one row and
     * column, this is much more efficient than calling {@link #rawQuery(String, Object[])} and parsing the cursor.
     *
     * @param sql a sql statement
     * @param sqlArgs arguments to bind to the sql statement
     * @return the String result of the query
     */
    public String simpleQueryForString(String sql, Object[] sqlArgs) {
=======
     * This method is deprecated and will be removed in SquiDB 3.0
     * @see SQLiteDatabase#insert(String table, String nullColumnHack, ContentValues values)
     */
    @Deprecated
    protected long insert(String table, String nullColumnHack, ContentValues values) {
        acquireNonExclusiveLock();
        try {
            return getDatabase().insert(table, nullColumnHack, values);
        } finally {
            releaseNonExclusiveLock();
        }
    }

    /**
     * This method is deprecated and will be removed in SquiDB 3.0
     * @see SQLiteDatabase#insertOrThrow(String table, String nullColumnHack, ContentValues values)
     */
    @Deprecated
    protected long insertOrThrow(String table, String nullColumnHack, ContentValues values) {
>>>>>>> 39eb2c8b
        acquireNonExclusiveLock();
        try {
            return getDatabase().simpleQueryForString(sql, sqlArgs);
        } finally {
            releaseNonExclusiveLock();
        }
    }

    /**
<<<<<<< HEAD
     * Execute a statement that returns a 1x1 long result. If you know your result set will only have one row and
     * column, this is much more efficient than calling {@link #rawQuery(String, Object[])} and parsing the cursor.
     *
     * @param sql a sql statement
     * @param sqlArgs arguments to bind to the sql statement
     * @return the long result of the query
     */
    public long simpleQueryForLong(String sql, Object[] sqlArgs) {
=======
     * This method is deprecated and will be removed in SquiDB 3.0
     * @see SQLiteDatabase#insertWithOnConflict(String, String, android.content.ContentValues, int)
     */
    @Deprecated
    protected long insertWithOnConflict(String table, String nullColumnHack, ContentValues values,
            int conflictAlgorithm) {
>>>>>>> 39eb2c8b
        acquireNonExclusiveLock();
        try {
            return getDatabase().simpleQueryForLong(sql, sqlArgs);
        } finally {
            releaseNonExclusiveLock();
        }
    }

    /**
     * Execute a SQL {@link com.yahoo.squidb.sql.Insert} statement
     *
     * @return the row id of the last row inserted on success, -1 on failure
     */
    private long insertInternal(Insert insert) {
        CompiledStatement compiled = insert.compile(getSqliteVersion());
        acquireNonExclusiveLock();
        try {
            return getDatabase().executeInsert(compiled.sql, compiled.sqlArgs);
        } finally {
            releaseNonExclusiveLock();
        }
    }

    /**
<<<<<<< HEAD
=======
     * See the note at the top of this file about the potential bugs when using String[] whereArgs
     * <br>
     * This method is deprecated and will be removed in SquiDB 3.0
     * @see SQLiteDatabase#delete(String, String, String[])
     */
    @Deprecated
    protected int delete(String table, String whereClause, String[] whereArgs) {
        acquireNonExclusiveLock();
        try {
            return getDatabase().delete(table, whereClause, whereArgs);
        } finally {
            releaseNonExclusiveLock();
        }
    }

    /**
>>>>>>> 39eb2c8b
     * Execute a SQL {@link com.yahoo.squidb.sql.Delete} statement
     *
     * @return the number of rows deleted on success, -1 on failure
     */
    private int deleteInternal(Delete delete) {
        CompiledStatement compiled = delete.compile(getSqliteVersion());
        acquireNonExclusiveLock();
        try {
            return getDatabase().executeUpdateDelete(compiled.sql, compiled.sqlArgs);
        } finally {
            releaseNonExclusiveLock();
        }
    }

    /**
<<<<<<< HEAD
=======
     * See the note at the top of this file about the potential bugs when using String[] whereArgs
     * <br>
     * This method is deprecated and will be removed in SquiDB 3.0
     * @see SQLiteDatabase#update(String table, ContentValues values, String whereClause, String[] whereArgs)
     */
    @Deprecated
    protected int update(String table, ContentValues values, String whereClause, String[] whereArgs) {
        acquireNonExclusiveLock();
        try {
            return getDatabase().update(table, values, whereClause, whereArgs);
        } finally {
            releaseNonExclusiveLock();
        }
    }

    /**
     * See the note at the top of this file about the potential bugs when using String[] whereArgs
     * <br>
     * This method is deprecated and will be removed in SquiDB 3.0
     * @see SQLiteDatabase#updateWithOnConflict(String table, ContentValues values, String whereClause, String[]
     * whereArgs, int conflictAlgorithm)
     */
    @Deprecated
    protected int updateWithOnConflict(String table, ContentValues values, String whereClause, String[] whereArgs,
            int conflictAlgorithm) {
        acquireNonExclusiveLock();
        try {
            return getDatabase().updateWithOnConflict(table, values, whereClause, whereArgs, conflictAlgorithm);
        } finally {
            releaseNonExclusiveLock();
        }
    }

    /**
>>>>>>> 39eb2c8b
     * Execute a SQL {@link com.yahoo.squidb.sql.Update} statement
     *
     * @return the number of rows updated on success, -1 on failure
     */
    private int updateInternal(Update update) {
        CompiledStatement compiled = update.compile(getSqliteVersion());
        acquireNonExclusiveLock();
        try {
            return getDatabase().executeUpdateDelete(compiled.sql, compiled.sqlArgs);
        } finally {
            releaseNonExclusiveLock();
        }
    }

    // --- transaction management

    /**
     * Begin a transaction. This acquires a non-exclusive lock.
     *
     * @see #acquireNonExclusiveLock()
     * @see ISQLiteDatabase#beginTransaction()
     */
    public void beginTransaction() {
        acquireNonExclusiveLock();
        try {
            getDatabase().beginTransaction();
            transactionSuccessState.get().beginTransaction();
        } catch (RuntimeException e) {
            // Only release lock if begin xact was not successful
            releaseNonExclusiveLock();
            throw e;
        }
    }

    /**
     * Begin a non-exclusive transaction. This acquires a non-exclusive lock.
     *
     * @see #acquireNonExclusiveLock()
     * @see ISQLiteDatabase#beginTransactionNonExclusive()
     */
    public void beginTransactionNonExclusive() {
        acquireNonExclusiveLock();
        try {
            getDatabase().beginTransactionNonExclusive();
            transactionSuccessState.get().beginTransaction();
        } catch (RuntimeException e) {
            // Only release lock if begin xact was not successful
            releaseNonExclusiveLock();
            throw e;
        }
    }

    /**
     * Begin a transaction with a listener. This acquires a non-exclusive lock.
     *
     * @param listener the transaction listener
     * @see #acquireNonExclusiveLock()
     * @see ISQLiteDatabase#beginTransactionWithListener(SquidTransactionListener)
     */
    public void beginTransactionWithListener(SquidTransactionListener listener) {
        acquireNonExclusiveLock();
        try {
            getDatabase().beginTransactionWithListener(listener);
            transactionSuccessState.get().beginTransaction();
        } catch (RuntimeException e) {
            // Only release lock if begin xact was not successful
            releaseNonExclusiveLock();
            throw e;
        }
    }

    /**
     * Begin a non-exclusive transaction with a listener. This acquires a non-exclusive lock.
     *
     * @param listener the transaction listener
     * @see #acquireNonExclusiveLock()
     * @see ISQLiteDatabase#beginTransactionWithListenerNonExclusive(SquidTransactionListener)
     */
    public void beginTransactionWithListenerNonExclusive(SquidTransactionListener listener) {
        acquireNonExclusiveLock();
        try {
            getDatabase().beginTransactionWithListenerNonExclusive(listener);
            transactionSuccessState.get().beginTransaction();
        } catch (RuntimeException e) {
            // Only release lock if begin xact was not successful
            releaseNonExclusiveLock();
            throw e;
        }
    }

    /**
     * Mark the current transaction as successful
     *
     * @see ISQLiteDatabase#setTransactionSuccessful()
     */
    public void setTransactionSuccessful() {
        getDatabase().setTransactionSuccessful();
        transactionSuccessState.get().setTransactionSuccessful();
    }

    /**
     * @return true if a transaction is active
     * @see ISQLiteDatabase#inTransaction()
     */
    public final boolean inTransaction() {
        synchronized (databaseInstanceLock) {
            return database != null && database.inTransaction();
        }
    }

    /**
     * End the current transaction
     *
     * @see ISQLiteDatabase#endTransaction()
     */
    public void endTransaction() {
        TransactionSuccessState successState = transactionSuccessState.get();
        try {
            getDatabase().endTransaction();
        } catch (RuntimeException e) {
            successState.unsetTransactionSuccessful();
            throw e;
        } finally {
            releaseNonExclusiveLock();

            successState.endTransaction();
            if (!successState.inTransaction()) {
                flushAccumulatedNotifications(successState.outerTransactionSuccess);
                successState.reset();
            }
        }
    }

    // Tracks nested transaction success or failure state. If any
    // nested transaction fails, the entire outer transaction
    // is also considered to have failed.
    private static class TransactionSuccessState {

        Deque<Boolean> nestedSuccessStack = new LinkedList<Boolean>();
        boolean outerTransactionSuccess = true;

        private void beginTransaction() {
            nestedSuccessStack.push(false);
        }

        private boolean inTransaction() {
            return nestedSuccessStack.size() > 0;
        }

        private void setTransactionSuccessful() {
            nestedSuccessStack.pop();
            nestedSuccessStack.push(true);
        }

        // For when endTransaction throws
        private void unsetTransactionSuccessful() {
            nestedSuccessStack.pop();
            nestedSuccessStack.push(false);
        }

        private void endTransaction() {
            Boolean mostRecentTransactionSuccess = nestedSuccessStack.pop();
            if (!mostRecentTransactionSuccess) {
                outerTransactionSuccess = false;
            }
        }

        private void reset() {
            nestedSuccessStack.clear();
            outerTransactionSuccess = true;
        }
    }

    private ThreadLocal<TransactionSuccessState> transactionSuccessState = new ThreadLocal<TransactionSuccessState>() {
        protected TransactionSuccessState initialValue() {
            return new TransactionSuccessState();
        }
    };

    /**
     * Yield the current transaction
     *
     * @return true if the transaction was yielded
     * @see ISQLiteDatabase#yieldIfContendedSafely()
     */
    public boolean yieldIfContendedSafely() {
        return getDatabase().yieldIfContendedSafely();
    }

    /**
<<<<<<< HEAD
     * Yield the current transaction
     *
     * @param sleepAfterYieldDelay milliseconds to sleep before restarting the transaction
     * (if it was yielded successfully)
     * @return true if the transaction was yielded
     */
    public boolean yieldIfContendedSafely(long sleepAfterYieldDelay) {
        return getDatabase().yieldIfContendedSafely(sleepAfterYieldDelay);
=======
     * Convenience method for calling {@link ContentResolver#notifyChange(Uri, android.database.ContentObserver)
     * ContentResolver.notifyChange(uri, null)}.
     * <br>
     * This method is deprecated and will be removed in SquiDB 3.0
     * @param uri the Uri to notify
     */
    @Deprecated
    public void notifyChange(Uri uri) {
        context.getContentResolver().notifyChange(uri, null);
    }

    /**
     * Convenience method for calling {@link ContentResolver#notifyChange(Uri, android.database.ContentObserver)
     * ContentResolver.notifyChange(uri, null)} on all the provided Uris.
     * <br>
     * This method is deprecated and will be removed in SquiDB 3.0
     * @param uris the Uris to notify
     */
    @Deprecated
    public void notifyChange(Collection<Uri> uris) {
        if (uris != null && !uris.isEmpty()) {
            ContentResolver resolver = context.getContentResolver();
            for (Uri uri : uris) {
                resolver.notifyChange(uri, null);
            }
        }
>>>>>>> 39eb2c8b
    }

    /**
     * Acquires an exclusive lock on the database. This is semantically similar to acquiring a write lock in a {@link
     * java.util.concurrent.locks.ReadWriteLock ReadWriteLock} but it is not generally necessary for protecting actual
     * database writes--it's only necessary when exclusive use of the database connection is required (e.g. while the
     * database is attached to another database).
     * <p>
     * Only one thread can hold an exclusive lock at a time. Calling this while on a thread that already holds a non-
     * exclusive lock is an error and will deadlock! We will throw an exception if this method is called while the
     * calling thread is in a transaction. Otherwise, this method will block until all non-exclusive locks
     * acquired with {@link #acquireNonExclusiveLock()} have been released, but will prevent any new non-exclusive
     * locks from being acquired while it blocks.
     */
    @Beta
    protected void acquireExclusiveLock() {
        if (readWriteLock.getReadHoldCount() > 0 && readWriteLock.getWriteHoldCount() == 0) {
            throw new IllegalStateException("Can't acquire an exclusive lock when the calling thread is in a "
                    + "transaction or otherwise holds a non-exclusive lock and not the exclusive lock");
        }
        readWriteLock.writeLock().lock();
    }

    /**
     * Release the exclusive lock acquired by {@link #acquireExclusiveLock()}
     */
    @Beta
    protected void releaseExclusiveLock() {
        readWriteLock.writeLock().unlock();
    }

    /**
     * Acquire a non-exclusive lock on the database. This is semantically similar to acquiring a read lock in a {@link
     * java.util.concurrent.locks.ReadWriteLock ReadWriteLock} but may also be used in most cases to protect database
     * writes (see {@link #acquireExclusiveLock()} for why this is true). This will block if the exclusive lock is held
     * by some other thread. Many threads can hold non-exclusive locks as long as no thread holds the exclusive lock.
     */
    @Beta
    protected void acquireNonExclusiveLock() {
        readWriteLock.readLock().lock();
    }

    /**
     * Releases a non-exclusive lock acquired with {@link #acquireNonExclusiveLock()}
     */
    @Beta
    protected void releaseNonExclusiveLock() {
        readWriteLock.readLock().unlock();
    }

    // --- helper classes

    /**
     * Delegate class passed to a {@link ISQLiteOpenHelper} instance that allows the SQLiteOpenHelperWrapper to call back
     * into its owning SquidDatabase after the database has been created or opened.
     */
    public final class OpenHelperDelegate {

        private OpenHelperDelegate() {
            // No public instantiation
        }

        /**
         * Called to create the database tables
         */
        public void onCreate(ISQLiteDatabase db) {
            setDatabase(db);
            StringBuilder sql = new StringBuilder(STRING_BUILDER_INITIAL_CAPACITY);
            SqlConstructorVisitor sqlVisitor = new SqlConstructorVisitor();

            // create tables
            Table[] tables = getTables();
            if (tables != null) {
                for (Table table : tables) {
                    table.appendCreateTableSql(getSqliteVersion(), sql, sqlVisitor);
                    db.execSQL(sql.toString());
                    sql.setLength(0);
                }
            }

            View[] views = getViews();
            if (views != null) {
                for (View view : views) {
                    view.createViewSql(getSqliteVersion(), sql);
                    db.execSQL(sql.toString());
                    sql.setLength(0);
                }
            }

            Index[] indexes = getIndexes();
            if (indexes != null) {
                for (Index idx : indexes) {
                    tryCreateIndex(idx);
                }
            }

            // post-table-creation
            SquidDatabase.this.onTablesCreated(db);
        }

        /**
         * Called to upgrade the database to a new version
         */
        public void onUpgrade(ISQLiteDatabase db, int oldVersion, int newVersion) {
            setDatabase(db);
            boolean success = false;
            Exception thrown = null;
            isInMigration = true;
            try {
                success = SquidDatabase.this.onUpgrade(db, oldVersion, newVersion);
            } catch (Exception e) {
                thrown = e;
                success = false;
            } finally {
                isInMigration = false;
            }

            if (thrown instanceof RecreateDuringMigrationException) {
                throw (RecreateDuringMigrationException) thrown;
            } else if (thrown instanceof MigrationFailedException) {
                throw (MigrationFailedException) thrown;
            } else if (!success) {
                throw new MigrationFailedException(getName(), oldVersion, newVersion, thrown);
            }
        }

        /**
         * Called to downgrade the database to an older version
         */
        public void onDowngrade(ISQLiteDatabase db, int oldVersion, int newVersion) {
            setDatabase(db);
            boolean success = false;
            Exception thrown = null;
            isInMigration = true;
            try {
                success = SquidDatabase.this.onDowngrade(db, oldVersion, newVersion);
            } catch (Exception e) {
                thrown = e;
                success = false;
            } finally {
                isInMigration = false;
            }

            if (thrown instanceof RecreateDuringMigrationException) {
                throw (RecreateDuringMigrationException) thrown;
            } else if (thrown instanceof MigrationFailedException) {
                throw (MigrationFailedException) thrown;
            } else if (!success) {
                throw new MigrationFailedException(getName(), oldVersion, newVersion, thrown);
            }
        }

        public void onConfigure(ISQLiteDatabase db) {
            setDatabase(db);
            SquidDatabase.this.onConfigure(db);
        }

        public void onOpen(ISQLiteDatabase db) {
            setDatabase(db);
            SquidDatabase.this.onOpen(db);
        }
    }

    private void setDatabase(ISQLiteDatabase db) {
        synchronized (databaseInstanceLock) {
            // If we're already holding a reference to the same object, don't need to update or recalculate the version
            if (database != null && db != null && db.getWrappedObject() == database.getWrappedObject()) {
                return;
            }
            sqliteVersion = db != null ? readSqliteVersionLocked(db) : null;
            database = db;
        }
    }

    private VersionCode readSqliteVersionLocked(ISQLiteDatabase db) {
        try {
            String versionString = db.simpleQueryForString("select sqlite_version()", null);
            return VersionCode.parse(versionString);
        } catch (RuntimeException e) {
            onError("Failed to read sqlite version", e);
            throw e;
        }
    }

    // --- utility methods

    /**
     * Add a column to a table by specifying the corresponding {@link Property}
     *
     * @param property the Property associated with the column to add
     * @return true if the statement executed without error, false otherwise
     */
    protected boolean tryAddColumn(Property<?> property) {
        if (!(property.table instanceof Table)) {
            throw new IllegalArgumentException("Can't alter table: property does not belong to a Table");
        }
        SqlConstructorVisitor visitor = new SqlConstructorVisitor();
        StringBuilder sql = new StringBuilder(STRING_BUILDER_INITIAL_CAPACITY);
        sql.append("ALTER TABLE ").append(property.table.getExpression()).append(" ADD ");
        property.accept(visitor, sql);
        return tryExecSql(sql.toString());
    }

    /**
     * Create a new {@link Table} or {@link VirtualTable} in the database
     *
     * @param table the Table or VirtualTable to create
     * @return true if the statement executed without error, false otherwise
     */
    protected boolean tryCreateTable(Table table) {
        SqlConstructorVisitor sqlVisitor = new SqlConstructorVisitor();
        StringBuilder sql = new StringBuilder(STRING_BUILDER_INITIAL_CAPACITY);
        table.appendCreateTableSql(getSqliteVersion(), sql, sqlVisitor);
        return tryExecSql(sql.toString());
    }

    /**
     * Drop a {@link Table} or {@link VirtualTable} in the database if it exists
     *
     * @param table the Table or VirtualTable to drop
     * @return true if the statement executed without error, false otherwise
     */
    protected boolean tryDropTable(Table table) {
        return tryExecSql("DROP TABLE IF EXISTS " + table.getExpression());
    }

    /**
     * Create a new {@link View} in the database
     *
     * @param view the View to create
     * @return true if the statement executed without error, false otherwise
     * @see com.yahoo.squidb.sql.View#fromQuery(com.yahoo.squidb.sql.Query, String)
     * @see com.yahoo.squidb.sql.View#temporaryFromQuery(com.yahoo.squidb.sql.Query, String)
     */
    public boolean tryCreateView(View view) {
        StringBuilder sql = new StringBuilder(STRING_BUILDER_INITIAL_CAPACITY);
        view.createViewSql(getSqliteVersion(), sql);
        return tryExecSql(sql.toString());
    }

    /**
     * Drop a {@link View} in the database if it exists
     *
     * @param view the View to drop
     * @return true if the statement executed without error, false otherwise
     */
    public boolean tryDropView(View view) {
        return tryExecSql("DROP VIEW IF EXISTS " + view.getExpression());
    }

    /**
     * Create a new {@link Index} in the database
     *
     * @param index the Index to create
     * @return true if the statement executed without error, false otherwise
     * @see com.yahoo.squidb.sql.Table#index(String, com.yahoo.squidb.sql.Property[])
     * @see com.yahoo.squidb.sql.Table#uniqueIndex(String, com.yahoo.squidb.sql.Property[])
     */
    protected boolean tryCreateIndex(Index index) {
        return tryCreateIndex(index.getName(), index.getTable(), index.isUnique(), index.getProperties());
    }

    /**
     * Create a new {@link Index} in the database
     *
     * @param indexName name for the Index
     * @param table the table to create the index on
     * @param unique true if the index is a unique index on the specified columns
     * @param properties the columns to create the index on
     * @return true if the statement executed without error, false otherwise
     */
    protected boolean tryCreateIndex(String indexName, Table table, boolean unique, Property<?>... properties) {
        if (properties == null || properties.length == 0) {
            onError(String.format("Cannot create index %s: no properties specified", indexName), null);
            return false;
        }
        StringBuilder sql = new StringBuilder(STRING_BUILDER_INITIAL_CAPACITY);
        sql.append("CREATE ");
        if (unique) {
            sql.append("UNIQUE ");
        }
        sql.append("INDEX IF NOT EXISTS ").append(indexName).append(" ON ").append(table.getExpression())
                .append("(");
        for (Property<?> p : properties) {
            sql.append(p.getName()).append(",");
        }
        sql.deleteCharAt(sql.length() - 1);
        sql.append(")");
        return tryExecSql(sql.toString());
    }

    /**
     * Drop an {@link Index} if it exists
     *
     * @param index the Index to drop
     * @return true if the statement executed without error, false otherwise
     */
    protected boolean tryDropIndex(Index index) {
        return tryDropIndex(index.getName());
    }

    /**
     * Drop an {@link Index} if it exists
     *
     * @param indexName the name of the Index to drop
     * @return true if the statement executed without error, false otherwise
     */
    protected boolean tryDropIndex(String indexName) {
        return tryExecSql("DROP INDEX IF EXISTS " + indexName);
    }

    /**
     * Execute a {@link SqlStatement}
     *
     * @param statement the statement to execute
     * @return true if the statement executed without error, false otherwise
     */
    public boolean tryExecStatement(SqlStatement statement) {
        CompiledStatement compiled = statement.compile(getSqliteVersion());
        return tryExecSql(compiled.sql, compiled.sqlArgs);
    }

    /**
     * Execute a raw SQL statement
     *
     * @param sql the statement to execute
     * @return true if the statement executed without an error
     * @see ISQLiteDatabase#execSQL(String)
     */
    public boolean tryExecSql(String sql) {
        acquireNonExclusiveLock();
        try {
            getDatabase().execSQL(sql);
            return true;
        } catch (RuntimeException e) {
            onError("Failed to execute statement: " + sql, e);
            return false;
        } finally {
            releaseNonExclusiveLock();
        }
    }

    /**
     * Execute a raw SQL statement. May throw a runtime exception if there is an error parsing the SQL or some other
     * error
     *
     * @param sql the statement to execute
     * @see ISQLiteDatabase#execSQL(String)
     */
    public void execSqlOrThrow(String sql) {
        acquireNonExclusiveLock();
        try {
            getDatabase().execSQL(sql);
        } finally {
            releaseNonExclusiveLock();
        }
    }

    /**
     * Execute a raw SQL statement with optional arguments. The sql string may contain '?' placeholders for the
     * arguments.
     *
     * @param sql the statement to execute
     * @param bindArgs the arguments to bind to the statement
     * @return true if the statement executed without an error
     * @see ISQLiteDatabase#execSQL(String, Object[])
     */
    public boolean tryExecSql(String sql, Object[] bindArgs) {
        acquireNonExclusiveLock();
        try {
            getDatabase().execSQL(sql, bindArgs);
            return true;
        } catch (RuntimeException e) {
            onError("Failed to execute statement: " + sql, e);
            return false;
        } finally {
            releaseNonExclusiveLock();
        }
    }

    /**
     * Execute a raw SQL statement with optional arguments. The sql string may contain '?' placeholders for the
     * arguments. May throw a runtime exception if there is an error parsing the SQL or some other error
     *
     * @param sql the statement to execute
     * @param bindArgs the arguments to bind to the statement
     * @see ISQLiteDatabase#execSQL(String, Object[])
     */
    public void execSqlOrThrow(String sql, Object[] bindArgs) {
        acquireNonExclusiveLock();
        try {
            getDatabase().execSQL(sql, bindArgs);
        } finally {
            releaseNonExclusiveLock();
        }
    }

    /**
     * @return the current SQLite version as a {@link VersionCode}
     * @throws RuntimeException if the version could not be read
     */
    public VersionCode getSqliteVersion() {
        VersionCode toReturn = sqliteVersion;
        if (toReturn == null) {
            acquireNonExclusiveLock();
            try {
                synchronized (databaseInstanceLock) {
                    getDatabase(); // Opening the database will populate the sqliteVersion field
                    return sqliteVersion;
                }
            } finally {
                releaseNonExclusiveLock();
            }
        }
        return toReturn;
    }

    /**
     * Visitor that builds column definitions for {@link Property}s
     */
    private static class SqlConstructorVisitor implements PropertyVisitor<Void, StringBuilder> {

        private Void appendColumnDefinition(String type, Property<?> property, StringBuilder sql) {
            sql.append(property.getName()).append(" ").append(type);
            if (!SqlUtils.isEmpty(property.getColumnDefinition())) {
                sql.append(" ").append(property.getColumnDefinition());
            }
            return null;
        }

        @Override
        public Void visitDouble(Property<Double> property, StringBuilder sql) {
            return appendColumnDefinition("REAL", property, sql);
        }

        @Override
        public Void visitInteger(Property<Integer> property, StringBuilder sql) {
            return appendColumnDefinition("INTEGER", property, sql);
        }

        @Override
        public Void visitLong(Property<Long> property, StringBuilder sql) {
            return appendColumnDefinition("INTEGER", property, sql);
        }

        @Override
        public Void visitString(Property<String> property, StringBuilder sql) {
            return appendColumnDefinition("TEXT", property, sql);
        }

        @Override
        public Void visitBoolean(Property<Boolean> property, StringBuilder sql) {
            return appendColumnDefinition("INTEGER", property, sql);
        }

        @Override
        public Void visitBlob(Property<byte[]> property, StringBuilder sql) {
            return appendColumnDefinition("BLOB", property, sql);
        }
    }

    private static class RecreateDuringMigrationException extends RuntimeException {

        /* suppress compiler warning */
        private static final long serialVersionUID = 480910684116077495L;
    }

    /**
     * Exception thrown when an upgrade or downgrade fails for any reason. Clients that want to provide more
     * information about why an upgrade or downgrade failed can subclass this class and throw it intentionally in
     * {@link #onUpgrade(ISQLiteDatabase, int, int) onUpgrade()} or
     * {@link #onDowngrade(ISQLiteDatabase, int, int) onDowngrade()}, and it will be forwarded to
     * {@link #onMigrationFailed(MigrationFailedException) onMigrationFailed()}.
     */
    public static class MigrationFailedException extends RuntimeException {

        /* suppress compiler warning */
        private static final long serialVersionUID = 2949995666882182744L;

        public final String dbName;
        public final int oldVersion;
        public final int newVersion;

        public MigrationFailedException(String dbName, int oldVersion, int newVersion) {
            this(dbName, oldVersion, newVersion, null);
        }

        public MigrationFailedException(String dbName, int oldVersion, int newVersion, Throwable throwable) {
            super("Failed to migrate db " + dbName + " from version " + oldVersion + "to " + newVersion, throwable);
            this.dbName = dbName;
            this.oldVersion = oldVersion;
            this.newVersion = newVersion;
        }
    }

    // --- higher level dao methods

    /**
     * Query the database
     *
     * @param modelClass the type to parameterize the cursor by. If the query does not contain a FROM clause, the table
     * or view corresponding to this model class will be used.
     * @param query the query to execute
     * @return a {@link SquidCursor} containing the query results
     */
    public <TYPE extends AbstractModel> SquidCursor<TYPE> query(Class<TYPE> modelClass, Query query) {
        query = inferTableForQuery(modelClass, query);
        CompiledStatement compiled = query.compile(getSqliteVersion());
        if (compiled.needsValidation) {
            String validateSql = query.sqlForValidation(getSqliteVersion());
            ensureSqlCompiles(validateSql); // throws if the statement fails to compile
        }
        ICursor cursor = rawQuery(compiled.sql, compiled.sqlArgs);
        return new SquidCursor<TYPE>(cursor, query.getFields());
    }

    /**
     * Directly analogous to {@link #query(Class, Query)}, but instead of returning a result, this method just logs the
     * output of EXPLAIN QUERY PLAN for the given query. This is intended for debugging only.
     */
    public void explainQueryPlan(Class<? extends AbstractModel> modelClass, Query query) {
        query = inferTableForQuery(modelClass, query);
        CompiledStatement compiled = query.compile(getSqliteVersion());
        ICursor cursor = rawQuery("EXPLAIN QUERY PLAN " + compiled.sql, compiled.sqlArgs);
        try {
            Logger.d(Logger.LOG_TAG, "Query plan for: " + compiled.sql);
            SquidUtilities.dumpCursor(cursor, -1);
        } finally {
            cursor.close();
        }
    }

    // If the query does not have a from clause, look up the table by model object and add it to the query. May
    // return a new query object if the argument passed was frozen.
    private Query inferTableForQuery(Class<? extends AbstractModel> modelClass, Query query) {
        if (!query.hasTable() && modelClass != null) {
            SqlTable<?> table = getSqlTable(modelClass);
            if (table == null) {
                throw new IllegalArgumentException("Query has no FROM clause and model class "
                        + modelClass.getSimpleName() + " has no associated table");
            }
            query = query.from(table); // If argument was frozen, we may get a new object
        }
        return query;
    }

    // For use only when validating queries
    private void ensureSqlCompiles(String sql) {
        acquireNonExclusiveLock();
        try {
            getDatabase().ensureSqlCompiles(sql);
        } finally {
            releaseNonExclusiveLock();
        }
    }

    /**
     * Fetch the specified model object with the given row ID
     *
     * @param modelClass the model class to fetch
     * @param id the row ID of the item
     * @param properties the {@link Property properties} to read
     * @return an instance of the model with the given ID, or null if no record was found
     */
    public <TYPE extends TableModel> TYPE fetch(Class<TYPE> modelClass, long id, Property<?>... properties) {
        SquidCursor<TYPE> cursor = fetchItemById(modelClass, id, properties);
        return returnFetchResult(modelClass, cursor);
    }

    /**
     * Fetch the first model matching the given {@link Criterion}. This is useful if you expect uniqueness of models
     * with respect to the given criterion.
     *
     * @param modelClass the model class to fetch
     * @param properties the {@link Property properties} to read
     * @param criterion the criterion to match
     * @return an instance of the model matching the given criterion, or null if no record was found
     */
    public <TYPE extends AbstractModel> TYPE fetchByCriterion(Class<TYPE> modelClass, Criterion criterion,
            Property<?>... properties) {
        SquidCursor<TYPE> cursor = fetchFirstItem(modelClass, criterion, properties);
        return returnFetchResult(modelClass, cursor);
    }

    /**
     * Fetch the first model matching the query. This is useful if you expect uniqueness of models with respect to the
     * given query.
     *
     * @param modelClass the model class to fetch
     * @param query the query to execute
     * @return an instance of the model returned by the given query, or null if no record was found
     */
    public <TYPE extends AbstractModel> TYPE fetchByQuery(Class<TYPE> modelClass, Query query) {
        SquidCursor<TYPE> cursor = fetchFirstItem(modelClass, query);
        return returnFetchResult(modelClass, cursor);
    }

    protected <TYPE extends AbstractModel> TYPE returnFetchResult(Class<TYPE> modelClass, SquidCursor<TYPE> cursor) {
        try {
            if (cursor.getCount() == 0) {
                return null;
            }
            TYPE toReturn = modelClass.newInstance();
            toReturn.readPropertiesFromCursor(cursor);
            return toReturn;
        } catch (SecurityException e) {
            throw new RuntimeException(e);
        } catch (IllegalArgumentException e) {
            throw new RuntimeException(e);
        } catch (InstantiationException e) {
            throw new RuntimeException(e);
        } catch (IllegalAccessException e) {
            throw new RuntimeException(e);
        } finally {
            cursor.close();
        }
    }

    /**
     * Delete the row with the given row ID
     *
     * @param modelClass the model class corresponding to the table to delete from
     * @param id the row ID of the record
     * @return true if delete was successful
     */
    public boolean delete(Class<? extends TableModel> modelClass, long id) {
        Table table = getTable(modelClass);
        int rowsUpdated = deleteInternal(Delete.from(table).where(table.getIdProperty().eq(id)));
        if (rowsUpdated > 0) {
            notifyForTable(DataChangedNotifier.DBOperation.DELETE, null, table, id);
        }
        return rowsUpdated > 0;
    }

    /**
     * Delete all rows matching the given {@link Criterion}
     *
     * @param modelClass model class for the table to delete from
     * @param where the Criterion to match. Note: passing null will delete all rows!
     * @return the number of deleted rows
     */
    public int deleteWhere(Class<? extends TableModel> modelClass, Criterion where) {
        Table table = getTable(modelClass);
        Delete delete = Delete.from(table);
        if (where != null) {
            delete.where(where);
        }
        int rowsUpdated = deleteInternal(delete);
        if (rowsUpdated > 0) {
            notifyForTable(DataChangedNotifier.DBOperation.DELETE, null, table, TableModel.NO_ID);
        }
        return rowsUpdated;
    }

    /**
     * Delete all rows for table corresponding to the given model class
     *
     * @param modelClass model class for the table to delete from
     * @return the number of deleted rows
     */
    public int deleteAll(Class<? extends TableModel> modelClass) {
        return deleteWhere(modelClass, null);
    }

    /**
     * Executes a {@link Delete} statement.
     * <p>
     * Note: Generally speaking, you should prefer to use {@link #delete(Class, long) delete} or
     * {@link #deleteWhere(Class, Criterion) deleteWhere} for deleting database rows. This is provided as a convenience
     * in case there exists a non-ORM case where a more traditional SQL delete statement is required.
     *
     * @param delete the statement to execute
     * @return the number of rows deleted on success, -1 on failure
     */
    public int delete(Delete delete) {
        int result = deleteInternal(delete);
        if (result > 0) {
            notifyForTable(DataChangedNotifier.DBOperation.DELETE, null, delete.getTable(), TableModel.NO_ID);
        }
        return result;
    }

    /**
     * Update all rows matching the given {@link Criterion}, setting values based on the provided template model. For
     * example, this code would change all persons' names from "joe" to "bob":
     *
     * <pre>
     * Person template = new Person();
     * template.setName(&quot;bob&quot;);
     * update(Person.NAME.eq(&quot;joe&quot;), template);
     * </pre>
     *
     * @param where the criterion to match. Note: passing null will update all rows!
     * @param template a model containing new values for the properties (columns) that should be updated. The template
     * class implicitly defines the table to be updated.
     * @return the number of updated rows
     */
    public int update(Criterion where, TableModel template) {
        return updateWithOnConflict(where, template, null);
    }

    /**
     * Update all rows in the table corresponding to the class of the given template
     *
     * @param template a model containing new values for the properties (columns) that should be updated. The template
     * class implicitly defines the table to be updated.
     * @return the number of updated rows
     */
    public int updateAll(TableModel template) {
        return update(null, template);
    }

    /**
     * Update all rows matching the given {@link Criterion}, setting values based on the provided template model. Any
     * constraint violations will be resolved using the specified {@link TableStatement.ConflictAlgorithm}.
     *
     * @param where the criterion to match. Note: passing null will update all rows!
     * @param template a model containing new values for the properties (columns) that should be updated
     * @param conflictAlgorithm the conflict algorithm to use
     * @return the number of updated rows
     * @see #update(Criterion, TableModel)
     */
    public int updateWithOnConflict(Criterion where, TableModel template,
            TableStatement.ConflictAlgorithm conflictAlgorithm) {
        Class<? extends TableModel> modelClass = template.getClass();
        Table table = getTable(modelClass);
        Update update = Update.table(table).fromTemplate(template);
        if (where != null) {
            update.where(where);
        }
        if (conflictAlgorithm != null) {
            update.onConflict(conflictAlgorithm);
        }

        int rowsUpdated = updateInternal(update);
        if (rowsUpdated > 0) {
            notifyForTable(DataChangedNotifier.DBOperation.UPDATE, template, table, TableModel.NO_ID);
        }
        return rowsUpdated;
    }

    /**
     * Update all rows in the table corresponding to the class of the given template
     *
     * @param template a model containing new values for the properties (columns) that should be updated. The template
     * class implicitly defines the table to be updated.
     * @param conflictAlgorithm the conflict algorithm to use
     * @return the number of updated rows
     */
    public int updateAllWithOnConflict(TableModel template, TableStatement.ConflictAlgorithm conflictAlgorithm) {
        return updateWithOnConflict(null, template, conflictAlgorithm);
    }

    /**
     * Executes an {@link Update} statement.
     * <p>
     * Note: Generally speaking, you should prefer to use {@link #update(Criterion, TableModel)}
     * or {@link #updateWithOnConflict(Criterion, TableModel, com.yahoo.squidb.sql.TableStatement.ConflictAlgorithm)}
     * for bulk database updates. This is provided as a convenience in case there exists a non-ORM case where a more
     * traditional SQL update statement is required for some reason.
     *
     * @param update statement to execute
     * @return the number of rows updated on success, -1 on failure
     */
    public int update(Update update) {
        int result = updateInternal(update);
        if (result > 0) {
            notifyForTable(DataChangedNotifier.DBOperation.UPDATE, null, update.getTable(), TableModel.NO_ID);
        }
        return result;
    }

    /**
     * Save a model to the database. Creates a new row if the model does not have an ID, otherwise updates the row with
     * the corresponding row ID. If a new row is inserted, the model will have its ID set to the corresponding row ID.
     *
     * @param item the model to save
     * @return true if current the model data is stored in the database
     */
    public boolean persist(TableModel item) {
        return persistWithOnConflict(item, null);
    }

    /**
     * Save a model to the database. Creates a new row if the model does not have an ID, otherwise updates the row with
     * the corresponding row ID. If a new row is inserted, the model will have its ID set to the corresponding row ID.
     * Any constraint violations will be resolved using the specified {@link TableStatement.ConflictAlgorithm}.
     *
     * @param item the model to save
     * @param conflictAlgorithm the conflict algorithm to use
     * @return true if current the model data is stored in the database
     * @see #persist(TableModel)
     */
    public boolean persistWithOnConflict(TableModel item, TableStatement.ConflictAlgorithm conflictAlgorithm) {
        if (!item.isSaved()) {
            return insertRow(item, conflictAlgorithm);
        }
        if (!item.isModified()) {
            return true;
        }
        return updateRow(item, conflictAlgorithm);
    }

    /**
     * Save a model to the database. This method always inserts a new row and sets the ID of the model to the
     * corresponding row ID.
     *
     * @param item the model to save
     * @return true if current the model data is stored in the database
     */
    public boolean createNew(TableModel item) {
        item.setId(TableModel.NO_ID);
        return insertRow(item, null);
    }

    /**
     * Save a model to the database. This method always updates an existing row with a row ID corresponding to the
     * model's ID. If the model doesn't have an ID, or the corresponding row no longer exists in the database, this
     * will return false.
     *
     * @param item the model to save
     * @return true if current the model data is stored in the database
     */
    public boolean saveExisting(TableModel item) {
        return updateRow(item, null);
    }

    /**
     * Inserts a new row using the item's merged values into the DB.
     * <p>
     * Note: unlike {@link #createNew(TableModel)}, which will always create a new row even if an id is set on the
     * model, this method will blindly attempt to insert the primary key id value if it is provided. This may cause
     * conflicts, throw exceptions, etc. if the row id already exists, so be sure to check for such cases if you
     * expect they may happen.
     *
     * @param item the model to insert
     * @return true if success, false otherwise
     */
    protected final boolean insertRow(TableModel item) {
        return insertRow(item, null);
    }

    /**
     * Same as {@link #insertRow(TableModel)} with the ability to specify a ConflictAlgorithm for handling constraint
     * violations
     *
     * @param item the model to insert
     * @param conflictAlgorithm the conflict algorithm to use
     * @return true if success, false otherwise
     */
    protected final boolean insertRow(TableModel item, TableStatement.ConflictAlgorithm conflictAlgorithm) {
        Class<? extends TableModel> modelClass = item.getClass();
        Table table = getTable(modelClass);
        ValuesStorage mergedValues = item.getMergedValues();
        if (mergedValues.size() == 0) {
            return false;
        }
        Insert insert = Insert.into(table).fromValues(mergedValues);
        if (conflictAlgorithm != null) {
            insert.onConflict(conflictAlgorithm);
        }
        long newRow = insertInternal(insert);
        boolean result = newRow > 0;
        if (result) {
            notifyForTable(DataChangedNotifier.DBOperation.INSERT, item, table, newRow);
            item.setId(newRow);
            item.markSaved();
        }
        return result;
    }

    /**
     * Update an existing row in the database using the item's setValues. The item must have the primary key id set;
     * if it does not, the method will return false.
     *
     * @param item the model to save
     * @return true if success, false otherwise
     */
    protected final boolean updateRow(TableModel item) {
        return updateRow(item, null);
    }

    /**
     * Same as {@link #updateRow(TableModel)} with the ability to specify a ConflictAlgorithm for handling constraint
     * violations
     *
     * @param item the model to save
     * @param conflictAlgorithm the conflict algorithm to use
     * @return true if success, false otherwise
     */
    protected final boolean updateRow(TableModel item, TableStatement.ConflictAlgorithm conflictAlgorithm) {
        if (!item.isModified()) { // nothing changed
            return true;
        }
        if (!item.isSaved()) {
            return false;
        }

        Class<? extends TableModel> modelClass = item.getClass();
        Table table = getTable(modelClass);
        Update update = Update.table(table).fromTemplate(item).where(table.getIdProperty().eq(item.getId()));
        if (conflictAlgorithm != null) {
            update.onConflict(conflictAlgorithm);
        }
        boolean result = updateInternal(update) > 0;
        if (result) {
            notifyForTable(DataChangedNotifier.DBOperation.UPDATE, item, table, item.getId());
            item.markSaved();
        }
        return result;
    }

    /**
     * Executes an {@link Insert} statement.
     * <p>
     * Note: Generally speaking, you should prefer to use {@link #persist(TableModel) persist} or
     * {@link #createNew(TableModel) createNew} for inserting database rows. This is provided as a convenience in case
     * there exists a non-ORM case where a more traditional SQL insert statement is required.
     *
     * @param insert the statement to execute
     * @return the row id of the last row inserted on success, 0 on failure
     */
    public long insert(Insert insert) {
        long result = insertInternal(insert);
        if (result > TableModel.NO_ID) {
            int numInserted = insert.getNumRows();
            notifyForTable(DataChangedNotifier.DBOperation.INSERT, null, insert.getTable(),
                    numInserted == 1 ? result : TableModel.NO_ID);
        }
        return result;
    }

    // --- helper methods

    protected <TYPE extends TableModel> SquidCursor<TYPE> fetchItemById(Class<TYPE> modelClass, long id,
            Property<?>... properties) {
        Table table = getTable(modelClass);
        return fetchFirstItem(modelClass, table.getIdProperty().eq(id), properties);
    }

    protected <TYPE extends AbstractModel> SquidCursor<TYPE> fetchFirstItem(Class<TYPE> modelClass,
            Criterion criterion, Property<?>... properties) {
        return fetchFirstItem(modelClass, Query.select(properties).where(criterion));
    }

    protected <TYPE extends AbstractModel> SquidCursor<TYPE> fetchFirstItem(Class<TYPE> modelClass, Query query) {
        boolean immutableQuery = query.isImmutable();
        Field<Integer> beforeLimit = query.getLimit();
        SqlTable<?> beforeTable = query.getTable();
        query = query.limit(1); // If argument was frozen, we may get a new object
        SquidCursor<TYPE> cursor = query(modelClass, query);
        if (!immutableQuery) {
            query.from(beforeTable).limit(beforeLimit); // Reset for user
        }
        cursor.moveToFirst();
        return cursor;
    }

    /**
     * Count the number of rows matching a given {@link Criterion}. Use null to count all rows.
     *
     * @param modelClass the model class corresponding to the table
     * @param criterion the criterion to match
     * @return the number of rows matching the given criterion
     */
    public int count(Class<? extends AbstractModel> modelClass, Criterion criterion) {
        Property.IntegerProperty countProperty = Property.IntegerProperty.countProperty();
        Query query = Query.select(countProperty);
        if (criterion != null) {
            query.where(criterion);
        }
        query = inferTableForQuery(modelClass, query);
        CompiledStatement compiled = query.compile(getSqliteVersion());
        acquireNonExclusiveLock();
        try {
            return (int) getDatabase().simpleQueryForLong(compiled.sql, compiled.sqlArgs);
        } finally {
            releaseNonExclusiveLock();
        }
    }

    /**
     * Count the number of rows in the given table.
     *
     * @param modelClass the model class corresponding to the table
     * @return the number of rows in the table
     */
    public int countAll(Class<? extends AbstractModel> modelClass) {
        return count(modelClass, null);
    }

    // --- Data change notifications

    private final Object notifiersLock = new Object();
    private boolean dataChangedNotificationsEnabled = true;
    private List<DataChangedNotifier<?>> globalNotifiers = new ArrayList<DataChangedNotifier<?>>();
    private Map<SqlTable<?>, List<DataChangedNotifier<?>>> tableNotifiers
            = new HashMap<SqlTable<?>, List<DataChangedNotifier<?>>>();

    // Using a ThreadLocal makes it easy to have one accumulator set per transaction, since
    // transactions are also associated with the thread they run on
    private ThreadLocal<Set<DataChangedNotifier<?>>> notifierAccumulator
            = new ThreadLocal<Set<DataChangedNotifier<?>>>() {
        protected Set<DataChangedNotifier<?>> initialValue() {
            return new HashSet<DataChangedNotifier<?>>();
        }
    };

    /**
     * Register a {@link DataChangedNotifier} to listen for database changes. The DataChangedNotifier object will be
     * notified whenever a table it is interested is modified, and can accumulate a set of notifications to send when
     * the current transaction or statement completes successfully.
     *
     * @param notifier the DataChangedNotifier to register
     */
    public void registerDataChangedNotifier(DataChangedNotifier<?> notifier) {
        if (notifier == null) {
            return;
        }
        synchronized (notifiersLock) {
            Collection<SqlTable<?>> tables = notifier.whichTables();
            if (tables == null || tables.isEmpty()) {
                globalNotifiers.add(notifier);
            } else {
                for (SqlTable<?> table : tables) {
                    List<DataChangedNotifier<?>> notifiersForTable = tableNotifiers.get(table);
                    if (notifiersForTable == null) {
                        notifiersForTable = new ArrayList<DataChangedNotifier<?>>();
                        tableNotifiers.put(table, notifiersForTable);
                    }
                    notifiersForTable.add(notifier);
                }
            }
        }
    }

    /**
     * Unregister a {@link DataChangedNotifier} previously registered by
     * {@link #registerDataChangedNotifier(DataChangedNotifier)}
     *
     * @param notifier the DataChangedNotifier to unregister
     */
    public void unregisterDataChangedNotifier(DataChangedNotifier<?> notifier) {
        if (notifier == null) {
            return;
        }
        synchronized (notifiersLock) {
            Collection<SqlTable<?>> tables = notifier.whichTables();
            if (tables == null || tables.isEmpty()) {
                globalNotifiers.remove(notifier);
            } else {
                for (SqlTable<?> table : tables) {
                    List<DataChangedNotifier<?>> notifiersForTable = tableNotifiers.get(table);
                    if (notifiersForTable != null) {
                        notifiersForTable.remove(notifier);
                    }
                }
            }
        }
    }

    /**
     * Unregister all {@link DataChangedNotifier}s previously registered by
     * {@link #registerDataChangedNotifier(DataChangedNotifier)}
     */
    public void unregisterAllDataChangedNotifiers() {
        synchronized (notifiersLock) {
            globalNotifiers.clear();
            tableNotifiers.clear();
        }
    }

    /**
     * Set a flag to enable or disable data change notifications. No {@link DataChangedNotifier}s will be notified
     * (or accumulated during transactions) while the flag is set to false.
     */
    public void setDataChangedNotificationsEnabled(boolean enabled) {
        dataChangedNotificationsEnabled = enabled;
    }

    /**
     * @return true if data change notifications are enabled for this database; false otherwise
     */
    public boolean areDataChangedNotificationsEnabled() {
        return dataChangedNotificationsEnabled;
    }

    private void notifyForTable(DataChangedNotifier.DBOperation op, AbstractModel modelValues, SqlTable<?> table,
            long rowId) {
        if (!dataChangedNotificationsEnabled) {
            return;
        }
        synchronized (notifiersLock) {
            onDataChanged(globalNotifiers, op, modelValues, table, rowId);
            onDataChanged(tableNotifiers.get(table), op, modelValues, table, rowId);
        }
        if (!inTransaction()) {
            flushAccumulatedNotifications(true);
        }
    }

    private void onDataChanged(List<DataChangedNotifier<?>> notifiers, DataChangedNotifier.DBOperation op,
            AbstractModel modelValues, SqlTable<?> table, long rowId) {
        if (notifiers != null) {
            for (DataChangedNotifier<?> notifier : notifiers) {
                if (notifier.onDataChanged(table, this, op, modelValues, rowId)) {
                    notifierAccumulator.get().add(notifier);
                }
            }
        }
    }

    private void flushAccumulatedNotifications(boolean transactionSuccess) {
        Set<DataChangedNotifier<?>> accumulatedNotifiers = notifierAccumulator.get();
        if (!accumulatedNotifiers.isEmpty()) {
            for (DataChangedNotifier<?> notifier : accumulatedNotifiers) {
                notifier.flushAccumulatedNotifications(this, transactionSuccess && dataChangedNotificationsEnabled);
            }
            accumulatedNotifiers.clear();
        }
    }
}<|MERGE_RESOLUTION|>--- conflicted
+++ resolved
@@ -407,15 +407,8 @@
     }
 
     private void openForWritingLocked() {
-<<<<<<< HEAD
-=======
-        if (helper == null) {
-            helper = getOpenHelper(context, getName(), new OpenHelperDelegate(), getVersion());
-        }
-
         boolean areDataChangedNotificationsEnabled = areDataChangedNotificationsEnabled();
         setDataChangedNotificationsEnabled(false);
->>>>>>> 39eb2c8b
         try {
             try {
                 ISQLiteDatabase db = getOpenHelper().openForWriting();
@@ -701,7 +694,6 @@
     }
 
     /**
-<<<<<<< HEAD
      * Execute a statement that returns a 1x1 String result. If you know your result set will only have one row and
      * column, this is much more efficient than calling {@link #rawQuery(String, Object[])} and parsing the cursor.
      *
@@ -710,27 +702,6 @@
      * @return the String result of the query
      */
     public String simpleQueryForString(String sql, Object[] sqlArgs) {
-=======
-     * This method is deprecated and will be removed in SquiDB 3.0
-     * @see SQLiteDatabase#insert(String table, String nullColumnHack, ContentValues values)
-     */
-    @Deprecated
-    protected long insert(String table, String nullColumnHack, ContentValues values) {
-        acquireNonExclusiveLock();
-        try {
-            return getDatabase().insert(table, nullColumnHack, values);
-        } finally {
-            releaseNonExclusiveLock();
-        }
-    }
-
-    /**
-     * This method is deprecated and will be removed in SquiDB 3.0
-     * @see SQLiteDatabase#insertOrThrow(String table, String nullColumnHack, ContentValues values)
-     */
-    @Deprecated
-    protected long insertOrThrow(String table, String nullColumnHack, ContentValues values) {
->>>>>>> 39eb2c8b
         acquireNonExclusiveLock();
         try {
             return getDatabase().simpleQueryForString(sql, sqlArgs);
@@ -740,7 +711,6 @@
     }
 
     /**
-<<<<<<< HEAD
      * Execute a statement that returns a 1x1 long result. If you know your result set will only have one row and
      * column, this is much more efficient than calling {@link #rawQuery(String, Object[])} and parsing the cursor.
      *
@@ -749,14 +719,6 @@
      * @return the long result of the query
      */
     public long simpleQueryForLong(String sql, Object[] sqlArgs) {
-=======
-     * This method is deprecated and will be removed in SquiDB 3.0
-     * @see SQLiteDatabase#insertWithOnConflict(String, String, android.content.ContentValues, int)
-     */
-    @Deprecated
-    protected long insertWithOnConflict(String table, String nullColumnHack, ContentValues values,
-            int conflictAlgorithm) {
->>>>>>> 39eb2c8b
         acquireNonExclusiveLock();
         try {
             return getDatabase().simpleQueryForLong(sql, sqlArgs);
@@ -781,25 +743,6 @@
     }
 
     /**
-<<<<<<< HEAD
-=======
-     * See the note at the top of this file about the potential bugs when using String[] whereArgs
-     * <br>
-     * This method is deprecated and will be removed in SquiDB 3.0
-     * @see SQLiteDatabase#delete(String, String, String[])
-     */
-    @Deprecated
-    protected int delete(String table, String whereClause, String[] whereArgs) {
-        acquireNonExclusiveLock();
-        try {
-            return getDatabase().delete(table, whereClause, whereArgs);
-        } finally {
-            releaseNonExclusiveLock();
-        }
-    }
-
-    /**
->>>>>>> 39eb2c8b
      * Execute a SQL {@link com.yahoo.squidb.sql.Delete} statement
      *
      * @return the number of rows deleted on success, -1 on failure
@@ -815,43 +758,6 @@
     }
 
     /**
-<<<<<<< HEAD
-=======
-     * See the note at the top of this file about the potential bugs when using String[] whereArgs
-     * <br>
-     * This method is deprecated and will be removed in SquiDB 3.0
-     * @see SQLiteDatabase#update(String table, ContentValues values, String whereClause, String[] whereArgs)
-     */
-    @Deprecated
-    protected int update(String table, ContentValues values, String whereClause, String[] whereArgs) {
-        acquireNonExclusiveLock();
-        try {
-            return getDatabase().update(table, values, whereClause, whereArgs);
-        } finally {
-            releaseNonExclusiveLock();
-        }
-    }
-
-    /**
-     * See the note at the top of this file about the potential bugs when using String[] whereArgs
-     * <br>
-     * This method is deprecated and will be removed in SquiDB 3.0
-     * @see SQLiteDatabase#updateWithOnConflict(String table, ContentValues values, String whereClause, String[]
-     * whereArgs, int conflictAlgorithm)
-     */
-    @Deprecated
-    protected int updateWithOnConflict(String table, ContentValues values, String whereClause, String[] whereArgs,
-            int conflictAlgorithm) {
-        acquireNonExclusiveLock();
-        try {
-            return getDatabase().updateWithOnConflict(table, values, whereClause, whereArgs, conflictAlgorithm);
-        } finally {
-            releaseNonExclusiveLock();
-        }
-    }
-
-    /**
->>>>>>> 39eb2c8b
      * Execute a SQL {@link com.yahoo.squidb.sql.Update} statement
      *
      * @return the number of rows updated on success, -1 on failure
@@ -1042,7 +948,6 @@
     }
 
     /**
-<<<<<<< HEAD
      * Yield the current transaction
      *
      * @param sleepAfterYieldDelay milliseconds to sleep before restarting the transaction
@@ -1051,34 +956,6 @@
      */
     public boolean yieldIfContendedSafely(long sleepAfterYieldDelay) {
         return getDatabase().yieldIfContendedSafely(sleepAfterYieldDelay);
-=======
-     * Convenience method for calling {@link ContentResolver#notifyChange(Uri, android.database.ContentObserver)
-     * ContentResolver.notifyChange(uri, null)}.
-     * <br>
-     * This method is deprecated and will be removed in SquiDB 3.0
-     * @param uri the Uri to notify
-     */
-    @Deprecated
-    public void notifyChange(Uri uri) {
-        context.getContentResolver().notifyChange(uri, null);
-    }
-
-    /**
-     * Convenience method for calling {@link ContentResolver#notifyChange(Uri, android.database.ContentObserver)
-     * ContentResolver.notifyChange(uri, null)} on all the provided Uris.
-     * <br>
-     * This method is deprecated and will be removed in SquiDB 3.0
-     * @param uris the Uris to notify
-     */
-    @Deprecated
-    public void notifyChange(Collection<Uri> uris) {
-        if (uris != null && !uris.isEmpty()) {
-            ContentResolver resolver = context.getContentResolver();
-            for (Uri uri : uris) {
-                resolver.notifyChange(uri, null);
-            }
-        }
->>>>>>> 39eb2c8b
     }
 
     /**
