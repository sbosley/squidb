--- conflicted
+++ resolved
@@ -9,7 +9,6 @@
 import com.yahoo.aptutils.model.DeclaredTypeName;
 import com.yahoo.aptutils.utils.AptUtils;
 import com.yahoo.aptutils.writer.JavaFileWriter;
-import com.yahoo.aptutils.writer.expressions.Expression;
 import com.yahoo.aptutils.writer.expressions.Expressions;
 import com.yahoo.aptutils.writer.parameters.MethodDeclarationParameters;
 import com.yahoo.squidb.annotations.ColumnSpec;
@@ -94,17 +93,8 @@
         if (isDeprecated) {
             writer.writeAnnotation(CoreTypes.DEPRECATED);
         }
-<<<<<<< HEAD
-        List<Object> constructorArgs = new ArrayList<Object>();
+        List<Object> constructorArgs = new ArrayList<>();
         constructorArgs.add(TableModelFileWriter.TABLE_MODEL_NAME);
-=======
-    }
-
-    @Override
-    public void emitPropertyDeclaration(JavaFileWriter writer) throws IOException {
-        List<String> constructorArgs = new ArrayList<>();
-        constructorArgs.add(TableModelFileWriter.TABLE_NAME);
->>>>>>> f71cc480
         constructorArgs.add("\"" + columnName + "\"");
         String columnDef = getColumnDefinition();
         if (!AptUtils.isEmpty(columnDef)) {
