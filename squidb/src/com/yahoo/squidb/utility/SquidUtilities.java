/*
 * Copyright 2015, Yahoo Inc.
 * Copyrights licensed under the Apache 2.0 License.
 * See the accompanying LICENSE file for terms.
 */
package com.yahoo.squidb.utility;

<<<<<<< HEAD
=======
import android.content.ContentValues;
import android.content.Context;
import android.util.Log;

import com.yahoo.squidb.data.SquidCursor;
>>>>>>> b96d75b2
import com.yahoo.squidb.data.SquidDatabase;

import java.io.File;
import java.io.FileInputStream;
import java.io.FileOutputStream;
import java.io.IOException;
import java.io.InputStream;
import java.io.OutputStream;
import java.util.Collection;
import java.util.Collections;

/**
 * Various utility functions for SquiDB
 */
public class SquidUtilities {

<<<<<<< HEAD
=======
    public static final String LOG_TAG = "squidb";

    /**
     * Put an arbitrary object into a {@link ContentValues}
     *
     * @param target the ContentValues store
     * @param key the key to use
     * @param value the value to store
     */
    public static void putInto(ContentValues target, String key, Object value, boolean errorOnFail) {
        if (value == null) {
            target.putNull(key);
        } else if (value instanceof Boolean) {
            target.put(key, (Boolean) value);
        } else if (value instanceof Byte) {
            target.put(key, (Byte) value);
        } else if (value instanceof Double) {
            target.put(key, (Double) value);
        } else if (value instanceof Float) {
            target.put(key, (Float) value);
        } else if (value instanceof Integer) {
            target.put(key, (Integer) value);
        } else if (value instanceof Long) {
            target.put(key, (Long) value);
        } else if (value instanceof Short) {
            target.put(key, (Short) value);
        } else if (value instanceof String) {
            target.put(key, (String) value);
        } else if (value instanceof byte[]) {
            target.put(key, (byte[]) value);
        } else if (errorOnFail) {
            throw new UnsupportedOperationException("Could not handle type " + value.getClass());
        }
    }

    public static void dumpCursor(SquidCursor<?> cursor) {
        dumpCursor(cursor, 20);
    }

    public static void dumpCursor(SquidCursor<?> cursor, int maxColumnWidth) {
        String[] columnNames = cursor.getColumnNames();
        StringBuilder rowBuilder = new StringBuilder();

        for (String col : columnNames) {
            addColumnToRowBuilder(rowBuilder, col, maxColumnWidth);
        }
        rowBuilder.append('\n');
        for (int i = 0; i < (maxColumnWidth + 1) * columnNames.length; i++) {
            rowBuilder.append('=');
        }
        rowBuilder.append('\n');
        while (cursor.moveToNext()) {
            for (int i = 0; i < columnNames.length; i++) {
                addColumnToRowBuilder(rowBuilder, cursor.getString(i), maxColumnWidth);
            }
            rowBuilder.append('\n');
        }
        Log.d(LOG_TAG, rowBuilder.toString());
    }

    private static void addColumnToRowBuilder(StringBuilder builder, String value, int maxColumnWidth) {
        if (value.length() > maxColumnWidth) {
            builder.append(value.substring(0, maxColumnWidth - 3)).append("...");
        } else {
            builder.append(value);
            for (int i = 0; i < maxColumnWidth - value.length(); i++) {
                builder.append(' ');
            }
        }
        builder.append('|');
    }

>>>>>>> b96d75b2
    /**
     * A wrapper around {@link Collections#addAll(Collection, Object[])} that performs a null check on the objects
     * array before attempting the add
     */
    public static <T> void addAll(Collection<T> collection, T... objects) {
        if (objects != null) {
            Collections.addAll(collection, objects);
        }
    }

    // --- serialization

    /**
     * Copy database files to the given folder. Useful for debugging.
     *
     * @param database the SquidDatabase to copy
     * @param toFolder the directory to copy files into
     */
    public static void copyDatabase(SquidDatabase database, String toFolder) {
        File folderFile = new File(toFolder);
        if (!(folderFile.mkdirs() || folderFile.isDirectory())) {
            Logger.e(Logger.LOG_TAG, "Error creating directories for database copy");
            return;
        }
        File dbFile = new File(database.getDatabasePath());
        try {
            copyFile(dbFile, new File(folderFile.getAbsolutePath() + File.separator + database.getName()));
        } catch (Exception e) {
            Logger.e(Logger.LOG_TAG, "Error copying database " + database.getName(), e);
        }
    }

    /**
     * Copy a file from one place to another
     */
    private static void copyFile(File in, File out) throws Exception {
        FileInputStream fis = new FileInputStream(in);
        FileOutputStream fos = new FileOutputStream(out);
        try {
            copyStream(fis, fos);
        } finally {
            fis.close();
            fos.close();
        }
    }

    /**
     * Copy a stream from source to destination
     */
    private static void copyStream(InputStream source, OutputStream dest) throws IOException {
        int bytes;
        byte[] buffer;
        int BUFFER_SIZE = 1024;
        buffer = new byte[BUFFER_SIZE];
        while ((bytes = source.read(buffer)) != -1) {
            if (bytes == 0) {
                bytes = source.read();
                if (bytes < 0) {
                    break;
                }
                dest.write(bytes);
                dest.flush();
                continue;
            }

            dest.write(buffer, 0, bytes);
            dest.flush();
        }
    }
}<|MERGE_RESOLUTION|>--- conflicted
+++ resolved
@@ -5,14 +5,7 @@
  */
 package com.yahoo.squidb.utility;
 
-<<<<<<< HEAD
-=======
-import android.content.ContentValues;
-import android.content.Context;
-import android.util.Log;
-
 import com.yahoo.squidb.data.SquidCursor;
->>>>>>> b96d75b2
 import com.yahoo.squidb.data.SquidDatabase;
 
 import java.io.File;
@@ -28,43 +21,6 @@
  * Various utility functions for SquiDB
  */
 public class SquidUtilities {
-
-<<<<<<< HEAD
-=======
-    public static final String LOG_TAG = "squidb";
-
-    /**
-     * Put an arbitrary object into a {@link ContentValues}
-     *
-     * @param target the ContentValues store
-     * @param key the key to use
-     * @param value the value to store
-     */
-    public static void putInto(ContentValues target, String key, Object value, boolean errorOnFail) {
-        if (value == null) {
-            target.putNull(key);
-        } else if (value instanceof Boolean) {
-            target.put(key, (Boolean) value);
-        } else if (value instanceof Byte) {
-            target.put(key, (Byte) value);
-        } else if (value instanceof Double) {
-            target.put(key, (Double) value);
-        } else if (value instanceof Float) {
-            target.put(key, (Float) value);
-        } else if (value instanceof Integer) {
-            target.put(key, (Integer) value);
-        } else if (value instanceof Long) {
-            target.put(key, (Long) value);
-        } else if (value instanceof Short) {
-            target.put(key, (Short) value);
-        } else if (value instanceof String) {
-            target.put(key, (String) value);
-        } else if (value instanceof byte[]) {
-            target.put(key, (byte[]) value);
-        } else if (errorOnFail) {
-            throw new UnsupportedOperationException("Could not handle type " + value.getClass());
-        }
-    }
 
     public static void dumpCursor(SquidCursor<?> cursor) {
         dumpCursor(cursor, 20);
@@ -88,7 +44,7 @@
             }
             rowBuilder.append('\n');
         }
-        Log.d(LOG_TAG, rowBuilder.toString());
+        Logger.d(Logger.LOG_TAG, rowBuilder.toString());
     }
 
     private static void addColumnToRowBuilder(StringBuilder builder, String value, int maxColumnWidth) {
@@ -102,8 +58,7 @@
         }
         builder.append('|');
     }
-
->>>>>>> b96d75b2
+    
     /**
      * A wrapper around {@link Collections#addAll(Collection, Object[])} that performs a null check on the objects
      * array before attempting the add
