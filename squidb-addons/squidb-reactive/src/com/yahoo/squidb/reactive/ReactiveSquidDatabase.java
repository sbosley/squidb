--- conflicted
+++ resolved
@@ -53,12 +53,8 @@
 
     private final PublishSubject<Set<SqlTable<?>>> changedTablePublisher = PublishSubject.create();
 
-<<<<<<< HEAD
-    private static final Set<SqlTable<?>> INITIAL_TABLE = new HashSet<SqlTable<?>>();
-
-=======
     private static final Set<SqlTable<?>> INITIAL_TABLE = new HashSet<>();
->>>>>>> 0e282da8
+
     static {
         INITIAL_TABLE.add(new SqlTable<AbstractModel>(null, null, "<initial>") {
             @Override
