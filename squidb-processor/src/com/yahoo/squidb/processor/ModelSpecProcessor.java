--- conflicted
+++ resolved
@@ -20,7 +20,6 @@
 import java.util.Set;
 
 import javax.annotation.processing.AbstractProcessor;
-import javax.annotation.processing.Filer;
 import javax.annotation.processing.ProcessingEnvironment;
 import javax.annotation.processing.RoundEnvironment;
 import javax.annotation.processing.SupportedSourceVersion;
@@ -90,28 +89,18 @@
     @Override
     public boolean process(Set<? extends TypeElement> annotations, RoundEnvironment env) {
         for (TypeElement annotationType : annotations) {
-<<<<<<< HEAD
-            for (Element element : env.getElementsAnnotatedWith(annotationType)) {
-                if (element.getKind() == ElementKind.CLASS) {
-                    TypeElement typeElement = (TypeElement) element;
-                    try {
-                        getFileWriter(typeElement).writeJava();
-                    } catch (IOException e) {
-                        utils.getMessager().printMessage(Kind.ERROR, "Unable to write model file", element);
-=======
             if (supportedAnnotationTypes.contains(annotationType.getQualifiedName().toString())) {
                 for (Element element : env.getElementsAnnotatedWith(annotationType)) {
                     if (element.getKind() == ElementKind.CLASS) {
                         TypeElement typeElement = (TypeElement) element;
                         try {
-                            getFileWriter(typeElement).writeJava(filer);
+                            getFileWriter(typeElement).writeJava();
                         } catch (IOException e) {
                             utils.getMessager().printMessage(Kind.ERROR, "Unable to write model file", element);
                         }
                     } else {
                         utils.getMessager()
                                 .printMessage(Kind.ERROR, "Unexpected element type " + element.getKind(), element);
->>>>>>> 0e282da8
                     }
                 }
             } else {
